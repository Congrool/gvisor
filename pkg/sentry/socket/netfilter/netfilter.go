--- conflicted
+++ resolved
@@ -35,13 +35,6 @@
 // shouldn't be reached - an error has occurred if we fall through to one.
 const errorTargetName = "ERROR"
 
-<<<<<<< HEAD
-=======
-const (
-	matcherNameUDP = "udp"
-)
-
->>>>>>> f2d3efca
 // Metadata is used to verify that we are correctly serializing and
 // deserializing iptables into structs consumable by the iptables tool. We save
 // a metadata struct when the tables are written, and when they are read out we
@@ -55,12 +48,7 @@
 	Size       uint32
 }
 
-<<<<<<< HEAD
-// nflog logs messages related to the writing and reading of iptables, but only
-// when enableDebug is true.
-=======
 // nflog logs messages related to the writing and reading of iptables.
->>>>>>> f2d3efca
 func nflog(format string, args ...interface{}) {
 	log.Infof("netfilter: "+format, args...)
 }
@@ -104,24 +92,15 @@
 	// Read in the struct and table name.
 	var userEntries linux.IPTGetEntries
 	if _, err := t.CopyIn(outPtr, &userEntries); err != nil {
-<<<<<<< HEAD
 		nflog("couldn't copy in entries %q", userEntries.Name)
-=======
-		log.Warningf("netfilter: couldn't copy in entries %q", userEntries.Name)
->>>>>>> f2d3efca
 		return linux.KernelIPTGetEntries{}, syserr.FromError(err)
 	}
 
 	// Find the appropriate table.
 	table, err := findTable(stack, userEntries.Name)
 	if err != nil {
-<<<<<<< HEAD
 		nflog("%v", err)
 		return linux.KernelIPTGetEntries{}, syserr.ErrInvalidArgument
-=======
-		log.Warningf("netfilter: couldn't find table %q", userEntries.Name)
-		return linux.KernelIPTGetEntries{}, err
->>>>>>> f2d3efca
 	}
 
 	// Convert netstack's iptables rules to something that the iptables
@@ -130,9 +109,6 @@
 	if err != nil {
 		nflog("couldn't read entries: %v", err)
 		return linux.KernelIPTGetEntries{}, syserr.ErrInvalidArgument
-	}
-	if meta != table.Metadata().(metadata) {
-		panic(fmt.Sprintf("Table %q metadata changed between writing and reading. Was saved as %+v, but is now %+v", userEntries.Name.String(), table.Metadata().(metadata), meta))
 	}
 	if meta != table.Metadata().(metadata) {
 		panic(fmt.Sprintf("Table %q metadata changed between writing and reading. Was saved as %+v, but is now %+v", userEntries.Name.String(), table.Metadata().(metadata), meta))
@@ -251,49 +227,6 @@
 	return entries, meta, nil
 }
 
-<<<<<<< HEAD
-=======
-func marshalMatcher(matcher iptables.Matcher) []byte {
-	switch m := matcher.(type) {
-	case *iptables.UDPMatcher:
-		return marshalUDPMatcher(m)
-	default:
-		// TODO(gvisor.dev/issue/170): Support other matchers.
-		panic(fmt.Errorf("unknown matcher of type %T", matcher))
-	}
-}
-
-func marshalUDPMatcher(matcher *iptables.UDPMatcher) []byte {
-	nflog("convert to binary: marshalling UDP matcher: %+v", matcher)
-
-	// We have to pad this struct size to a multiple of 8 bytes.
-	size := alignUp(linux.SizeOfXTEntryMatch+linux.SizeOfXTUDP, 8)
-
-	linuxMatcher := linux.KernelXTEntryMatch{
-		XTEntryMatch: linux.XTEntryMatch{
-			MatchSize: uint16(size),
-		},
-		Data: make([]byte, 0, linux.SizeOfXTUDP),
-	}
-	copy(linuxMatcher.Name[:], matcherNameUDP)
-
-	xtudp := linux.XTUDP{
-		SourcePortStart:      matcher.Data.SourcePortStart,
-		SourcePortEnd:        matcher.Data.SourcePortEnd,
-		DestinationPortStart: matcher.Data.DestinationPortStart,
-		DestinationPortEnd:   matcher.Data.DestinationPortEnd,
-		InverseFlags:         matcher.Data.InverseFlags,
-	}
-	linuxMatcher.Data = binary.Marshal(linuxMatcher.Data, usermem.ByteOrder, xtudp)
-
-	buf := make([]byte, 0, size)
-	buf = binary.Marshal(buf, usermem.ByteOrder, linuxMatcher)
-	buf = append(buf, make([]byte, size-len(buf))...)
-	nflog("convert to binary: marshalled UDP matcher into %v", buf)
-	return buf[:]
-}
-
->>>>>>> f2d3efca
 func marshalTarget(target iptables.Target) []byte {
 	switch target.(type) {
 	case iptables.UnconditionalAcceptTarget:
@@ -416,11 +349,7 @@
 		optVal = optVal[linux.SizeOfIPTEntry:]
 
 		if entry.TargetOffset < linux.SizeOfIPTEntry {
-<<<<<<< HEAD
 			nflog("entry has too-small target offset %d", entry.TargetOffset)
-=======
-			log.Warningf("netfilter: entry has too-small target offset %d", entry.TargetOffset)
->>>>>>> f2d3efca
 			return syserr.ErrInvalidArgument
 		}
 
@@ -447,29 +376,10 @@
 		}
 		optVal = optVal[matchersSize:]
 
-		// TODO(gvisor.dev/issue/170): Matchers and targets can specify
-		// that they only work for certain protocols, hooks, tables.
-		// Get matchers.
-		matchersSize := entry.TargetOffset - linux.SizeOfIPTEntry
-		if len(optVal) < int(matchersSize) {
-			log.Warningf("netfilter: entry doesn't have enough room for its matchers (only %d bytes remain)", len(optVal))
-			return syserr.ErrInvalidArgument
-		}
-		matchers, err := parseMatchers(filter, optVal[:matchersSize])
-		if err != nil {
-			log.Warningf("netfilter: failed to parse matchers: %v", err)
-			return err
-		}
-		optVal = optVal[matchersSize:]
-
 		// Get the target of the rule.
 		targetSize := entry.NextOffset - entry.TargetOffset
 		if len(optVal) < int(targetSize) {
-<<<<<<< HEAD
 			nflog("entry doesn't have enough room for its target (only %d bytes remain)", len(optVal))
-=======
-			log.Warningf("netfilter: entry doesn't have enough room for its target (only %d bytes remain)", len(optVal))
->>>>>>> f2d3efca
 			return syserr.ErrInvalidArgument
 		}
 		target, err := parseTarget(optVal[:targetSize])
@@ -488,11 +398,7 @@
 		offset += uint32(entry.NextOffset)
 
 		if initialOptValLen-len(optVal) != int(entry.NextOffset) {
-<<<<<<< HEAD
 			nflog("entry NextOffset is %d, but entry took up %d bytes", entry.NextOffset, initialOptValLen-len(optVal))
-=======
-			log.Warningf("netfilter: entry NextOffset is %d, but entry took up %d bytes", entry.NextOffset, initialOptValLen-len(optVal))
->>>>>>> f2d3efca
 		}
 	}
 
@@ -552,11 +458,7 @@
 
 // parseMatchers parses 0 or more matchers from optVal. optVal should contain
 // only the matchers.
-<<<<<<< HEAD
 func parseMatchers(filter iptables.IPHeaderFilter, optVal []byte) ([]iptables.Matcher, error) {
-=======
-func parseMatchers(filter iptables.IPHeaderFilter, optVal []byte) ([]iptables.Matcher, *syserr.Error) {
->>>>>>> f2d3efca
 	nflog("set entries: parsing matchers of size %d", len(optVal))
 	var matchers []iptables.Matcher
 	for len(optVal) > 0 {
@@ -564,12 +466,7 @@
 
 		// Get the XTEntryMatch.
 		if len(optVal) < linux.SizeOfXTEntryMatch {
-<<<<<<< HEAD
 			return nil, fmt.Errorf("optVal has insufficient size for entry match: %d", len(optVal))
-=======
-			log.Warningf("netfilter: optVal has insufficient size for entry match: %d", len(optVal))
-			return nil, syserr.ErrInvalidArgument
->>>>>>> f2d3efca
 		}
 		var match linux.XTEntryMatch
 		buf := optVal[:linux.SizeOfXTEntryMatch]
@@ -578,7 +475,6 @@
 
 		// Check some invariants.
 		if match.MatchSize < linux.SizeOfXTEntryMatch {
-<<<<<<< HEAD
 
 			return nil, fmt.Errorf("match size is too small, must be at least %d", linux.SizeOfXTEntryMatch)
 		}
@@ -591,47 +487,6 @@
 		if err != nil {
 			return nil, fmt.Errorf("failed to create matcher: %v", err)
 		}
-=======
-			log.Warningf("netfilter: match size is too small, must be at least %d", linux.SizeOfXTEntryMatch)
-			return nil, syserr.ErrInvalidArgument
-		}
-		if len(optVal) < int(match.MatchSize) {
-			log.Warningf("netfilter: optVal has insufficient size for match: %d", len(optVal))
-			return nil, syserr.ErrInvalidArgument
-		}
-
-		buf = optVal[linux.SizeOfXTEntryMatch:match.MatchSize]
-		var matcher iptables.Matcher
-		var err error
-		switch match.Name.String() {
-		case matcherNameUDP:
-			if len(buf) < linux.SizeOfXTUDP {
-				log.Warningf("netfilter: optVal has insufficient size for UDP match: %d", len(optVal))
-				return nil, syserr.ErrInvalidArgument
-			}
-			// For alignment reasons, the match's total size may
-			// exceed what's strictly necessary to hold matchData.
-			var matchData linux.XTUDP
-			binary.Unmarshal(buf[:linux.SizeOfXTUDP], usermem.ByteOrder, &matchData)
-			log.Infof("parseMatchers: parsed XTUDP: %+v", matchData)
-			matcher, err = iptables.NewUDPMatcher(filter, iptables.UDPMatcherParams{
-				SourcePortStart:      matchData.SourcePortStart,
-				SourcePortEnd:        matchData.SourcePortEnd,
-				DestinationPortStart: matchData.DestinationPortStart,
-				DestinationPortEnd:   matchData.DestinationPortEnd,
-				InverseFlags:         matchData.InverseFlags,
-			})
-			if err != nil {
-				log.Warningf("netfilter: failed to create UDP matcher: %v", err)
-				return nil, syserr.ErrInvalidArgument
-			}
-
-		default:
-			log.Warningf("netfilter: unsupported matcher with name %q", match.Name.String())
-			return nil, syserr.ErrInvalidArgument
-		}
-
->>>>>>> f2d3efca
 		matchers = append(matchers, matcher)
 
 		// TODO(gvisor.dev/issue/170): Check the revision field.
@@ -639,12 +494,7 @@
 	}
 
 	if len(optVal) != 0 {
-<<<<<<< HEAD
 		return nil, errors.New("optVal should be exhausted after parsing matchers")
-=======
-		log.Warningf("netfilter: optVal should be exhausted after parsing matchers")
-		return nil, syserr.ErrInvalidArgument
->>>>>>> f2d3efca
 	}
 
 	return matchers, nil
@@ -652,18 +502,10 @@
 
 // parseTarget parses a target from optVal. optVal should contain only the
 // target.
-<<<<<<< HEAD
 func parseTarget(optVal []byte) (iptables.Target, error) {
 	nflog("set entries: parsing target of size %d", len(optVal))
 	if len(optVal) < linux.SizeOfXTEntryTarget {
 		return nil, fmt.Errorf("optVal has insufficient size for entry target %d", len(optVal))
-=======
-func parseTarget(optVal []byte) (iptables.Target, *syserr.Error) {
-	nflog("set entries: parsing target of size %d", len(optVal))
-	if len(optVal) < linux.SizeOfXTEntryTarget {
-		log.Warningf("netfilter: optVal has insufficient size for entry target %d", len(optVal))
-		return nil, syserr.ErrInvalidArgument
->>>>>>> f2d3efca
 	}
 	var target linux.XTEntryTarget
 	buf := optVal[:linux.SizeOfXTEntryTarget]
@@ -672,12 +514,7 @@
 	case "":
 		// Standard target.
 		if len(optVal) != linux.SizeOfXTStandardTarget {
-<<<<<<< HEAD
 			return nil, fmt.Errorf("optVal has wrong size for standard target %d", len(optVal))
-=======
-			log.Warningf("netfilter.SetEntries: optVal has wrong size for standard target %d", len(optVal))
-			return nil, syserr.ErrInvalidArgument
->>>>>>> f2d3efca
 		}
 		var standardTarget linux.XTStandardTarget
 		buf = optVal[:linux.SizeOfXTStandardTarget]
@@ -693,23 +530,13 @@
 		case iptables.Drop:
 			return iptables.UnconditionalDropTarget{}, nil
 		default:
-<<<<<<< HEAD
 			return nil, fmt.Errorf("Unknown verdict: %v", verdict)
-=======
-			log.Warningf("Unknown verdict: %v", verdict)
-			return nil, syserr.ErrInvalidArgument
->>>>>>> f2d3efca
 		}
 
 	case errorTargetName:
 		// Error target.
 		if len(optVal) != linux.SizeOfXTErrorTarget {
-<<<<<<< HEAD
 			return nil, fmt.Errorf("optVal has insufficient size for error target %d", len(optVal))
-=======
-			log.Infof("netfilter.SetEntries: optVal has insufficient size for error target %d", len(optVal))
-			return nil, syserr.ErrInvalidArgument
->>>>>>> f2d3efca
 		}
 		var errorTarget linux.XTErrorTarget
 		buf = optVal[:linux.SizeOfXTErrorTarget]
@@ -726,22 +553,12 @@
 		case errorTargetName:
 			return iptables.ErrorTarget{}, nil
 		default:
-<<<<<<< HEAD
 			return nil, fmt.Errorf("Unknown error target %q doesn't exist or isn't supported yet.", errorTarget.Name.String())
-=======
-			log.Infof("Unknown error target %q doesn't exist or isn't supported yet.", errorTarget.Name.String())
-			return nil, syserr.ErrInvalidArgument
->>>>>>> f2d3efca
 		}
 	}
 
 	// Unknown target.
-<<<<<<< HEAD
 	return nil, fmt.Errorf("Unknown target %q doesn't exist or isn't supported yet.", target.Name.String())
-=======
-	log.Infof("Unknown target %q doesn't exist or isn't supported yet.", target.Name.String())
-	return nil, syserr.ErrInvalidArgument
->>>>>>> f2d3efca
 }
 
 func filterFromIPTIP(iptip linux.IPTIP) (iptables.IPHeaderFilter, error) {
@@ -783,12 +600,4 @@
 		return iptables.Postrouting
 	}
 	panic(fmt.Sprintf("Unknown hook %d does not correspond to a builtin chain", hook))
-<<<<<<< HEAD
-=======
-}
-
-// alignUp rounds a length up to an alignment. align must be a power of 2.
-func alignUp(length int, align uint) int {
-	return (length + int(align) - 1) & ^(int(align) - 1)
->>>>>>> f2d3efca
 }